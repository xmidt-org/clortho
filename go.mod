--- conflicted
+++ resolved
@@ -1,7 +1,8 @@
 module github.com/xmidt-org/clortho
 
-<<<<<<< HEAD
-go 1.22
+go 1.23
+
+toolchain go1.24.0
 
 require (
 	github.com/jtacoma/uritemplates v1.0.0
@@ -10,29 +11,14 @@
 	github.com/stretchr/testify v1.10.0
 	github.com/xmidt-org/chronon v0.1.4
 	github.com/xmidt-org/touchstone v0.1.7
-=======
-go 1.23.0
-
-require (
-	github.com/jtacoma/uritemplates v1.0.0
-	github.com/lestrrat-go/jwx/v2 v2.1.6
-	github.com/prometheus/client_golang v1.18.0
-	github.com/stretchr/testify v1.10.0
-	github.com/xmidt-org/chronon v0.1.1
-	github.com/xmidt-org/touchstone v0.1.3
->>>>>>> f3a8ca51
 	go.uber.org/multierr v1.11.0
 	go.uber.org/zap v1.27.0
 	gopkg.in/h2non/gock.v1 v1.1.2
 )
 
 require (
-<<<<<<< HEAD
 	github.com/kylelemons/godebug v1.1.0 // indirect
 	github.com/munnerz/goautoneg v0.0.0-20191010083416-a7dc8b61c822 // indirect
-=======
-	github.com/matttproud/golang_protobuf_extensions/v2 v2.0.0 // indirect
->>>>>>> f3a8ca51
 	github.com/segmentio/asm v1.2.0 // indirect
 )
 
@@ -40,13 +26,8 @@
 	github.com/beorn7/perks v1.0.1 // indirect
 	github.com/cespare/xxhash/v2 v2.3.0 // indirect
 	github.com/davecgh/go-spew v1.1.1 // indirect
-<<<<<<< HEAD
 	github.com/decred/dcrd/dcrec/secp256k1/v4 v4.2.0 // indirect
 	github.com/goccy/go-json v0.10.2 // indirect
-=======
-	github.com/decred/dcrd/dcrec/secp256k1/v4 v4.4.0 // indirect
-	github.com/goccy/go-json v0.10.3 // indirect
->>>>>>> f3a8ca51
 	github.com/h2non/parth v0.0.0-20190131123155-b4df798d6542 // indirect
 	github.com/lestrrat-go/blackmagic v1.0.3 // indirect
 	github.com/lestrrat-go/httpcc v1.0.1 // indirect
@@ -54,7 +35,6 @@
 	github.com/lestrrat-go/iter v1.0.2 // indirect
 	github.com/lestrrat-go/option v1.0.1 // indirect
 	github.com/pmezard/go-difflib v1.0.0 // indirect
-<<<<<<< HEAD
 	github.com/prometheus/client_model v0.6.1 // indirect
 	github.com/prometheus/common v0.62.0 // indirect
 	github.com/prometheus/procfs v0.15.1 // indirect
@@ -64,16 +44,5 @@
 	golang.org/x/crypto v0.15.0 // indirect
 	golang.org/x/sys v0.30.0 // indirect
 	google.golang.org/protobuf v1.36.5 // indirect
-=======
-	github.com/prometheus/client_model v0.5.0 // indirect
-	github.com/prometheus/common v0.45.0 // indirect
-	github.com/prometheus/procfs v0.12.0 // indirect
-	github.com/stretchr/objx v0.5.2 // indirect
-	go.uber.org/dig v1.19.0 // indirect
-	go.uber.org/fx v1.24.0
-	golang.org/x/crypto v0.32.0 // indirect
-	golang.org/x/sys v0.31.0 // indirect
-	google.golang.org/protobuf v1.31.0 // indirect
->>>>>>> f3a8ca51
 	gopkg.in/yaml.v3 v3.0.1 // indirect
 )